{
  "name": "reveal.js",
  "version": "3.0.0-dev",
  "description": "The HTML Presentation Framework",
  "homepage": "http://lab.hakim.se/reveal-js",
  "subdomain": "revealjs",
  "scripts": {
    "test": "grunt test",
    "start": ""
  },
  "author": {
    "name": "Hakim El Hattab",
    "email": "hakim.elhattab@gmail.com",
    "web": "http://hakim.se"
  },
  "repository": {
    "type": "git",
    "url": "git://github.com/hakimel/reveal.js.git"
  },
  "engines": {
    "node": "~0.10.0"
  },
  "dependencies": {
    "underscore": "~1.5.1",
    "express": "~2.5.9",
    "mustache": "~0.7.2",
    "socket.io": "~0.9.16"
  },
  "devDependencies": {
    "grunt-contrib-qunit": "~0.2.2",
    "grunt-contrib-jshint": "~0.6.4",
    "grunt-contrib-cssmin": "~0.4.1",
    "grunt-contrib-uglify": "~0.2.4",
    "grunt-contrib-watch": "~0.5.3",
<<<<<<< HEAD
    "grunt-sass": "~0.14.0",
    "grunt-contrib-connect": "~0.5.0",
=======
    "grunt-contrib-sass": "~0.5.0",
    "grunt-contrib-connect": "~0.4.1",
    "grunt-autoprefixer": "~1.0.1",
>>>>>>> 9bc5b812
    "grunt-zip": "~0.7.0",
    "grunt": "~0.4.0",
    "node-sass": "~0.9.3"
  },
  "licenses": [
    {
      "type": "MIT",
      "url": "https://github.com/hakimel/reveal.js/blob/master/LICENSE"
    }
  ]
}<|MERGE_RESOLUTION|>--- conflicted
+++ resolved
@@ -32,14 +32,9 @@
     "grunt-contrib-cssmin": "~0.4.1",
     "grunt-contrib-uglify": "~0.2.4",
     "grunt-contrib-watch": "~0.5.3",
-<<<<<<< HEAD
     "grunt-sass": "~0.14.0",
     "grunt-contrib-connect": "~0.5.0",
-=======
-    "grunt-contrib-sass": "~0.5.0",
-    "grunt-contrib-connect": "~0.4.1",
     "grunt-autoprefixer": "~1.0.1",
->>>>>>> 9bc5b812
     "grunt-zip": "~0.7.0",
     "grunt": "~0.4.0",
     "node-sass": "~0.9.3"
