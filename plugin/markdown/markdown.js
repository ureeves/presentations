--- conflicted
+++ resolved
@@ -36,13 +36,9 @@
     };
 
     var twrap = function(el) {
-<<<<<<< HEAD
-      return marked(el);
-=======
-      var cnt = el.content || el;
-      cnt += el.asideContent ? ('<aside class="notes" data-markdown>' + el.asideContent + '</aside>') : '';
-      return '<script type="text/template">' + cnt + '</script>';
->>>>>>> 245efee8
+        var content = el.content || el;
+        content += el.asideContent ? ('<aside class="notes" data-markdown>' + el.asideContent + '</aside>') : '';
+        return '<script type="text/template">' + content + '</script>';
     };
 
     var getForwardedAttributes = function(section) {
@@ -70,10 +66,11 @@
     var slidifyMarkdown = function(markdown, separator, vertical, notes, attributes) {
 
         separator = separator || '^\n---\n$';
-
-        var reSeparator = new RegExp(separator + (vertical ? '|' + vertical : ''), 'mg'),
-            reHorSeparator = new RegExp(separator),
-            notesSeparator = new RegExp(notes, 'mg'),
+        notes = notes || 'note:';
+
+        var separatorRegex = new RegExp( separator + ( vertical ? '|' + vertical : '' ), 'mg' ),
+            horizontalSeparatorRegex = new RegExp( separator ),
+            notesSeparatorRegex = new RegExp( notes, 'mgi' ),
             matches,
             noteMatch,
             lastIndex = 0,
@@ -86,22 +83,22 @@
             markdownSections = '';
 
         // iterate until all blocks between separators are stacked up
-        while( matches = reSeparator.exec(markdown) ) {
+        while( matches = separatorRegex.exec( markdown ) ) {
             asideContent = null;
 
             // determine direction (horizontal by default)
-            isHorizontal = reHorSeparator.test(matches[0]);
+            isHorizontal = horizontalSeparatorRegex.test( matches[0] );
 
             if( !isHorizontal && wasHorizontal ) {
                 // create vertical stack
-                sectionStack.push([]);
+                sectionStack.push( [] );
             }
 
             // pluck slide content from markdown input
-            content = markdown.substring(lastIndex, matches.index);
-            noteMatch = content.split(notesSeparator);
-
-            if(noteMatch.length === 2) {
+            content = markdown.substring( lastIndex, matches.index );
+            noteMatch = content.split( notesSeparatorRegex );
+
+            if( noteMatch.length === 2 ) {
                 content = noteMatch[0];
                 asideContent = noteMatch[1].trim();
             }
@@ -119,7 +116,7 @@
                 sectionStack[sectionStack.length-1].push(slide);
             }
 
-            lastIndex = reSeparator.lastIndex;
+            lastIndex = separatorRegex.lastIndex;
             wasHorizontal = isHorizontal;
         }
 
@@ -128,17 +125,10 @@
 
         // flatten the hierarchical stack, and insert <section data-markdown> tags
         for( var k = 0, klen = sectionStack.length; k < klen; k++ ) {
-<<<<<<< HEAD
-            // horizontal
-            if( typeof sectionStack[k] === 'string' ) {
-                markdownSections += '<section '+ attributes +'>' +  twrap( sectionStack[k] )  + '</section>';
-            }
-=======
->>>>>>> 245efee8
             // vertical
-           if(sectionStack[k].propertyIsEnumerable(length) && typeof sectionStack[k].splice === "function") {
+            if( sectionStack[k].propertyIsEnumerable(length) && typeof sectionStack[k].splice === 'function' ) {
                 markdownSections += '<section '+ attributes +'>' +
-                                        '<section>' +  sectionStack[k].map(twrap).join('</section><section>') + '</section>' +
+                                        '<section data-markdown>' +  sectionStack[k].map(twrap).join('</section><section data-markdown>') + '</section>' +
                                     '</section>';
             } else {
                 markdownSections += '<section '+ attributes +' data-markdown>' + twrap( sectionStack[k] ) + '</section>';
