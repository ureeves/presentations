import speakerViewHTML from './speaker-view.html'

import { marked } from 'marked';

/**
 * Handles opening of and synchronization with the reveal.js
 * notes window.
 *
 * Handshake process:
 * 1. This window posts 'connect' to notes window
 *    - Includes URL of presentation to show
 * 2. Notes window responds with 'connected' when it is available
 * 3. This window proceeds to send the current presentation state
 *    to the notes window
 */
const Plugin = () => {

	let connectInterval;
	let speakerWindow = null;
	let deck;

	/**
	 * Opens a new speaker view window.
	 */
	function openSpeakerWindow() {

		// If a window is already open, focus it
		if( speakerWindow && !speakerWindow.closed ) {
			speakerWindow.focus();
		}
		else {
			speakerWindow = window.open( 'about:blank', 'reveal.js - Notes', 'width=1100,height=700' );
			speakerWindow.marked = marked;
			speakerWindow.document.write( speakerViewHTML );

			if( !speakerWindow ) {
				alert( 'Speaker view popup failed to open. Please make sure popups are allowed and reopen the speaker view.' );
				return;
			}

			connect();
		}

	}

	/**
	 * Reconnect with an existing speaker view window.
	 */
	function reconnectSpeakerWindow( reconnectWindow ) {

		if( speakerWindow && !speakerWindow.closed ) {
			speakerWindow.focus();
		}
		else {
			speakerWindow = reconnectWindow;
			window.addEventListener( 'message', onPostMessage );
			onConnected();
		}

	}

	/**
		* Connect to the notes window through a postmessage handshake.
		* Using postmessage enables us to work in situations where the
		* origins differ, such as a presentation being opened from the
		* file system.
		*/
	function connect() {

		const presentationURL = deck.getConfig().url;

		const url = typeof presentationURL === 'string' ? presentationURL :
								window.location.protocol + '//' + window.location.host + window.location.pathname + window.location.search;

		// Keep trying to connect until we get a 'connected' message back
		connectInterval = setInterval( function() {
			speakerWindow.postMessage( JSON.stringify( {
				namespace: 'reveal-notes',
				type: 'connect',
				state: deck.getState(),
				url
			} ), '*' );
		}, 500 );

		window.addEventListener( 'message', onPostMessage );

	}

<<<<<<< HEAD
	/**
	 * Calls the specified Reveal.js method with the provided argument
	 * and then pushes the result to the notes frame.
	 */
	function callRevealApi( methodName, methodArguments, callId ) {
=======
			let slideElement = deck.getCurrentSlide(),
				notesElements = slideElement.querySelectorAll( 'aside.notes' ),
				fragmentElement = slideElement.querySelector( '.current-fragment' );
>>>>>>> 62a85d55

		let result = deck[methodName].apply( deck, methodArguments );
		speakerWindow.postMessage( JSON.stringify( {
			namespace: 'reveal-notes',
			type: 'return',
			result,
			callId
		} ), '*' );

<<<<<<< HEAD
	}

	/**
	 * Posts the current slide data to the notes window.
	 */
	function post( event ) {

		let slideElement = deck.getCurrentSlide(),
			notesElement = slideElement.querySelector( 'aside.notes' ),
			fragmentElement = slideElement.querySelector( '.current-fragment' );

		let messageData = {
			namespace: 'reveal-notes',
			type: 'state',
			notes: '',
			markdown: false,
			whitespace: 'normal',
			state: deck.getState()
		};

		// Look for notes defined in a slide attribute
		if( slideElement.hasAttribute( 'data-notes' ) ) {
			messageData.notes = slideElement.getAttribute( 'data-notes' );
			messageData.whitespace = 'pre-wrap';
		}

		// Look for notes defined in a fragment
		if( fragmentElement ) {
			let fragmentNotes = fragmentElement.querySelector( 'aside.notes' );
			if( fragmentNotes ) {
				notesElement = fragmentNotes;
=======
			// Look for notes defined in a fragment
			if( fragmentElement ) {
				let fragmentNotes = fragmentElement.querySelector( 'aside.notes' );
				if( fragmentNotes ) {
					messageData.notes = fragmentNotes.innerHTML;
					messageData.markdown = typeof fragmentNotes.getAttribute( 'data-markdown' ) === 'string';

					// Ignore other slide notes
					notesElements = null;
				}
				else if( fragmentElement.hasAttribute( 'data-notes' ) ) {
					messageData.notes = fragmentElement.getAttribute( 'data-notes' );
					messageData.whitespace = 'pre-wrap';

					// In case there are slide notes
					notesElements = null;
				}
>>>>>>> 62a85d55
			}
			else if( fragmentElement.hasAttribute( 'data-notes' ) ) {
				messageData.notes = fragmentElement.getAttribute( 'data-notes' );
				messageData.whitespace = 'pre-wrap';

<<<<<<< HEAD
				// In case there are slide notes
				notesElement = null;
=======
			// Look for notes defined in aside elements
			if( notesElements ) {
				let notes = "";
				for (let i = 0; i < notesElements.length; i++) {
					notes += notesElements[i].innerHTML + "\n";
				}
				messageData.notes = notes;
				messageData.markdown = typeof notesElements[0].getAttribute( 'data-markdown' ) === 'string';
>>>>>>> 62a85d55
			}
		}

		// Look for notes defined in an aside element
		if( notesElement ) {
			messageData.notes = notesElement.innerHTML;
			messageData.markdown = typeof notesElement.getAttribute( 'data-markdown' ) === 'string';
		}

		speakerWindow.postMessage( JSON.stringify( messageData ), '*' );

	}

	/**
	 * Check if the given event is from the same origin as the
	 * current window.
	 */
	function isSameOriginEvent( event ) {

		try {
			return window.location.origin === event.source.location.origin;
		}
		catch ( error ) {
			return false;
		}

	}

	function onPostMessage( event ) {

		// Only allow same-origin messages
		// (added 12/5/22 as a XSS safeguard)
		if( isSameOriginEvent( event ) ) {

			let data = JSON.parse( event.data );
			if( data && data.namespace === 'reveal-notes' && data.type === 'connected' ) {
				clearInterval( connectInterval );
				onConnected();
			}
			else if( data && data.namespace === 'reveal-notes' && data.type === 'call' ) {
				callRevealApi( data.methodName, data.arguments, data.callId );
			}

		}

	}

	/**
	 * Called once we have established a connection to the notes
	 * window.
	 */
	function onConnected() {

		// Monitor events that trigger a change in state
		deck.on( 'slidechanged', post );
		deck.on( 'fragmentshown', post );
		deck.on( 'fragmenthidden', post );
		deck.on( 'overviewhidden', post );
		deck.on( 'overviewshown', post );
		deck.on( 'paused', post );
		deck.on( 'resumed', post );

		// Post the initial state
		post();

	}

	return {
		id: 'notes',

		init: function( reveal ) {

			deck = reveal;

			if( !/receiver/i.test( window.location.search ) ) {

				// If the there's a 'notes' query set, open directly
				if( window.location.search.match( /(\?|\&)notes/gi ) !== null ) {
					openSpeakerWindow();
				}
				else {
					// Keep listening for speaker view hearbeats. If we receive a
					// heartbeat from an orphaned window, reconnect it. This ensures
					// that we remain connected to the notes even if the presentation
					// is reloaded.
					window.addEventListener( 'message', event => {

						if( !speakerWindow && typeof event.data === 'string' ) {
							let data;

							try {
								data = JSON.parse( event.data );
							}
							catch( error ) {}

							if( data && data.namespace === 'reveal-notes' && data.type === 'heartbeat' ) {
								reconnectSpeakerWindow( event.source );
							}
						}
					});
				}

				// Open the notes when the 's' key is hit
				deck.addKeyBinding({keyCode: 83, key: 'S', description: 'Speaker notes view'}, function() {
					openSpeakerWindow();
				} );

			}

		},

		open: openSpeakerWindow
	};

};

export default Plugin;<|MERGE_RESOLUTION|>--- conflicted
+++ resolved
@@ -86,17 +86,11 @@
 
 	}
 
-<<<<<<< HEAD
 	/**
 	 * Calls the specified Reveal.js method with the provided argument
 	 * and then pushes the result to the notes frame.
 	 */
 	function callRevealApi( methodName, methodArguments, callId ) {
-=======
-			let slideElement = deck.getCurrentSlide(),
-				notesElements = slideElement.querySelectorAll( 'aside.notes' ),
-				fragmentElement = slideElement.querySelector( '.current-fragment' );
->>>>>>> 62a85d55
 
 		let result = deck[methodName].apply( deck, methodArguments );
 		speakerWindow.postMessage( JSON.stringify( {
@@ -106,7 +100,6 @@
 			callId
 		} ), '*' );
 
-<<<<<<< HEAD
 	}
 
 	/**
@@ -115,7 +108,7 @@
 	function post( event ) {
 
 		let slideElement = deck.getCurrentSlide(),
-			notesElement = slideElement.querySelector( 'aside.notes' ),
+			notesElements = slideElement.querySelectorAll( 'aside.notes' ),
 			fragmentElement = slideElement.querySelector( '.current-fragment' );
 
 		let messageData = {
@@ -137,51 +130,25 @@
 		if( fragmentElement ) {
 			let fragmentNotes = fragmentElement.querySelector( 'aside.notes' );
 			if( fragmentNotes ) {
-				notesElement = fragmentNotes;
-=======
-			// Look for notes defined in a fragment
-			if( fragmentElement ) {
-				let fragmentNotes = fragmentElement.querySelector( 'aside.notes' );
-				if( fragmentNotes ) {
-					messageData.notes = fragmentNotes.innerHTML;
-					messageData.markdown = typeof fragmentNotes.getAttribute( 'data-markdown' ) === 'string';
-
-					// Ignore other slide notes
-					notesElements = null;
-				}
-				else if( fragmentElement.hasAttribute( 'data-notes' ) ) {
-					messageData.notes = fragmentElement.getAttribute( 'data-notes' );
-					messageData.whitespace = 'pre-wrap';
-
-					// In case there are slide notes
-					notesElements = null;
-				}
->>>>>>> 62a85d55
+				messageData.notes = fragmentNotes.innerHTML;
+				messageData.markdown = typeof fragmentNotes.getAttribute( 'data-markdown' ) === 'string';
+
+				// Ignore other slide notes
+				notesElements = null;
 			}
 			else if( fragmentElement.hasAttribute( 'data-notes' ) ) {
 				messageData.notes = fragmentElement.getAttribute( 'data-notes' );
 				messageData.whitespace = 'pre-wrap';
 
-<<<<<<< HEAD
 				// In case there are slide notes
-				notesElement = null;
-=======
-			// Look for notes defined in aside elements
-			if( notesElements ) {
-				let notes = "";
-				for (let i = 0; i < notesElements.length; i++) {
-					notes += notesElements[i].innerHTML + "\n";
-				}
-				messageData.notes = notes;
-				messageData.markdown = typeof notesElements[0].getAttribute( 'data-markdown' ) === 'string';
->>>>>>> 62a85d55
+				notesElements = null;
 			}
 		}
 
 		// Look for notes defined in an aside element
-		if( notesElement ) {
-			messageData.notes = notesElement.innerHTML;
-			messageData.markdown = typeof notesElement.getAttribute( 'data-markdown' ) === 'string';
+		if( notesElements ) {
+			messageData.notes = Array.from(notesElements).map( notesElement => notesElement.innerHTML ).join( '\n' );
+			messageData.markdown = typeof notesElements[0].getAttribute( 'data-markdown' ) === 'string';
 		}
 
 		speakerWindow.postMessage( JSON.stringify( messageData ), '*' );
